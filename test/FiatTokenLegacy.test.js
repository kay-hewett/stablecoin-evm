--- conflicted
+++ resolved
@@ -1,4 +1,5 @@
 var FiatToken = artifacts.require('FiatToken');
+var UpgradedFiatToken = artifacts.require('UpgradedFiatToken');
 var EternalStorage = artifacts.require('EternalStorage');
 var tokenUtils = require('./TokenTestUtils');
 var name = tokenUtils.name;
@@ -31,21 +32,6 @@
   roleAddressChangerAccount = accounts[3];
   upgraderAccount = accounts[2];
 
-<<<<<<< HEAD
-  var FiatToken = artifacts.require('FiatToken');
-  var UpgradedFiatToken = artifacts.require('UpgradedFiatToken');
-  var EternalStorage = artifacts.require('EternalStorage');
-
-  var name = 'Sample Fiat Token';
-
-  var BigNumber = require('bignumber.js');
-
-  let feeAccount = accounts[8];
-
-  setupAccountsFromTestRPC(accounts);
-=======
-/*  setupAccountsFromTestRPC(accounts);*/
->>>>>>> cd387dff
 
   beforeEach(async function () {
     token = await FiatToken.new("0x0", name, symbol, currency, decimals, masterMinterAccount, pauserAccount, blacklisterAccount, upgraderAccount, roleAddressChangerAccount);
@@ -418,7 +404,7 @@
   });
 
   it('should approve on old contract', async function () {
-    await mint(accounts[2], 200);
+    await mint(token, accounts[2], 200, minterAccount);
     let initialBalance = await token.balanceOf(accounts[2]);
     assert.isTrue((new BigNumber(initialBalance)).equals(new BigNumber(200)));
     let dataContractAddress = await token.getDataContractAddress();
@@ -438,7 +424,7 @@
   });
 
   it('should fail to approve on old contract when new contract is paused', async function () {
-    await mint(accounts[2], 200);
+    await mint(token, accounts[2], 200, minterAccount);
     let initialBalance = await token.balanceOf(accounts[2]);
     assert.isTrue((new BigNumber(initialBalance)).equals(new BigNumber(200)));
     let dataContractAddress = await token.getDataContractAddress();
@@ -452,19 +438,14 @@
     assert.isTrue((new BigNumber(upgradedBalance)).equals(new BigNumber(200)));
     await tokenNew.pause({from: pauserAccount});
 
-    try {
-      await token.approve(accounts[1], 600, { from: accounts[2] });
-    } catch (e) {
-      checkFailureIsExpected(e);
-    }
-    finally {
-      let approval = await tokenNew.allowance(accounts[2], accounts[1]);
-      assert.isTrue(new BigNumber(approval).equals(new BigNumber(0)));
-    }
+    await expectRevert(token.approve(accounts[1], 600, { from: accounts[2] }));
+
+    let approval = await tokenNew.allowance(accounts[2], accounts[1]);
+    assert.isTrue(new BigNumber(approval).equals(new BigNumber(0)));
   });
 
   it('should fail to approve on old contract when from account is blacklisted', async function () {
-    await mint(accounts[2], 200);
+    await mint(token, accounts[2], 200, minterAccount);
     let initialBalance = await token.balanceOf(accounts[2]);
     assert.isTrue((new BigNumber(initialBalance)).equals(new BigNumber(200)));
     let dataContractAddress = await token.getDataContractAddress();
@@ -478,19 +459,14 @@
     assert.isTrue((new BigNumber(upgradedBalance)).equals(new BigNumber(200)));
     await tokenNew.blacklist(accounts[2], {from: blacklisterAccount});
 
-    try {
-      await token.approve(accounts[1], 600, { from: accounts[2] });
-    } catch (e) {
-      checkFailureIsExpected(e);
-    }
-    finally {
-      let approval = await tokenNew.allowance(accounts[2], accounts[1]);
-      assert.isTrue(new BigNumber(approval).equals(new BigNumber(0)));
-    }
+    await expectRevert(token.approve(accounts[1], 600, { from: accounts[2] }));
+
+    let approval = await tokenNew.allowance(accounts[2], accounts[1]);
+    assert.isTrue(new BigNumber(approval).equals(new BigNumber(0)));
   });
 
   it('should fail to approve on old contract when spender account is blacklisted', async function () {
-    await mint(accounts[2], 200);
+    await mint(token, accounts[2], 200, minterAccount);
     let initialBalance = await token.balanceOf(accounts[2]);
     assert.isTrue((new BigNumber(initialBalance)).equals(new BigNumber(200)));
     let dataContractAddress = await token.getDataContractAddress();
@@ -504,44 +480,34 @@
     assert.isTrue((new BigNumber(upgradedBalance)).equals(new BigNumber(200)));
     await tokenNew.blacklist(accounts[1], {from: blacklisterAccount});
 
-    try {
-      await token.approve(accounts[1], 600, { from: accounts[2] });
-    } catch (e) {
-      checkFailureIsExpected(e);
-    }
-    finally {
-      let approval = await tokenNew.allowance(accounts[2], accounts[1]);
-      assert.isTrue(new BigNumber(approval).equals(new BigNumber(0)));
-    }
+    await expectRevert(token.approve(accounts[1], 600, { from: accounts[2] }));
+
+    let approval = await tokenNew.allowance(accounts[2], accounts[1]);
+    assert.isTrue(new BigNumber(approval).equals(new BigNumber(0)));
   });
 
   it('should fail to approve using priorContract method when caller is not prior contract', async function () {
-    await mint(accounts[2], 200);
-    let initialBalance = await token.balanceOf(accounts[2]);
-    assert.isTrue((new BigNumber(initialBalance)).equals(new BigNumber(200)));
-    let dataContractAddress = await token.getDataContractAddress();
-    let tokenNew = await UpgradedFiatToken.new(dataContractAddress, token.address, name, symbol, currency, decimals, masterMinterAccount, pauserAccount, blacklisterAccount, upgraderAccount, roleAddressChangerAccount);
-
-    let upgradedDataContractAddress = await tokenNew.getDataContractAddress();
-    assert.isTrue(upgradedDataContractAddress == dataContractAddress);
-
-    await token.upgrade(tokenNew.address, { from: upgraderAccount });
-    let upgradedBalance = await tokenNew.balanceOf(accounts[2]);
-    assert.isTrue((new BigNumber(upgradedBalance)).equals(new BigNumber(200)));
-
-    try {
-      await tokenNew.approveViaPriorContract(accounts[2], accounts[1], 600, { from: accounts[2] });
-    } catch (e) {
-      checkFailureIsExpected(e);
-    }
-    finally {
-      let approval = await tokenNew.allowance(accounts[2], accounts[1]);
-      assert.isTrue(new BigNumber(approval).equals(new BigNumber(0)));
-    }
+    await mint(token, accounts[2], 200, minterAccount);
+    let initialBalance = await token.balanceOf(accounts[2]);
+    assert.isTrue((new BigNumber(initialBalance)).equals(new BigNumber(200)));
+    let dataContractAddress = await token.getDataContractAddress();
+    let tokenNew = await UpgradedFiatToken.new(dataContractAddress, token.address, name, symbol, currency, decimals, masterMinterAccount, pauserAccount, blacklisterAccount, upgraderAccount, roleAddressChangerAccount);
+
+    let upgradedDataContractAddress = await tokenNew.getDataContractAddress();
+    assert.isTrue(upgradedDataContractAddress == dataContractAddress);
+
+    await token.upgrade(tokenNew.address, { from: upgraderAccount });
+    let upgradedBalance = await tokenNew.balanceOf(accounts[2]);
+    assert.isTrue((new BigNumber(upgradedBalance)).equals(new BigNumber(200)));
+
+    await expectRevert(tokenNew.approveViaPriorContract(accounts[2], accounts[1], 600, { from: accounts[2] }));
+
+    let approval = await tokenNew.allowance(accounts[2], accounts[1]);
+    assert.isTrue(new BigNumber(approval).equals(new BigNumber(0)));
   });
 
   it('should transfer on old contract', async function () {
-    await mint(accounts[2], 200);
+    await mint(token, accounts[2], 200, minterAccount);
     let initialBalance = await token.balanceOf(accounts[2]);
     assert.isTrue((new BigNumber(initialBalance)).equals(new BigNumber(200)));
     let dataContractAddress = await token.getDataContractAddress();
@@ -564,7 +530,7 @@
   });
 
   it('should fail to transfer on old contract when new contract is paused', async function () {
-    await mint(accounts[2], 200);
+    await mint(token, accounts[2], 200, minterAccount);
     let initialBalance = await token.balanceOf(accounts[2]);
     assert.isTrue((new BigNumber(initialBalance)).equals(new BigNumber(200)));
     let dataContractAddress = await token.getDataContractAddress();
@@ -579,22 +545,17 @@
 
     await tokenNew.pause({from: pauserAccount});
 
-    try {
-      await token.transfer(accounts[1], 200, { from: accounts[2] });
-    } catch (e) {
-      checkFailureIsExpected(e);
-    }
-    finally {
-      let balanceFirst = await tokenNew.balanceOf(accounts[1]);
-      assert.isTrue(new BigNumber(balanceFirst).equals(new BigNumber(0)));
-
-      let balanceSecond = await tokenNew.balanceOf(accounts[2]);
-      assert.isTrue(new BigNumber(balanceSecond).equals(new BigNumber(200)));
-    }
+    await expectRevert(token.transfer(accounts[1], 200, { from: accounts[2] }));
+
+    let balanceFirst = await tokenNew.balanceOf(accounts[1]);
+    assert.isTrue(new BigNumber(balanceFirst).equals(new BigNumber(0)));
+
+    let balanceSecond = await tokenNew.balanceOf(accounts[2]);
+    assert.isTrue(new BigNumber(balanceSecond).equals(new BigNumber(200)));
   });
 
   it('should fail to transfer on old contract when from account is blacklisted', async function () {
-    await mint(accounts[2], 200);
+    await mint(token, accounts[2], 200, minterAccount);
     let initialBalance = await token.balanceOf(accounts[2]);
     assert.isTrue((new BigNumber(initialBalance)).equals(new BigNumber(200)));
     let dataContractAddress = await token.getDataContractAddress();
@@ -609,22 +570,17 @@
 
     await tokenNew.blacklist(accounts[2], {from: blacklisterAccount});
 
-    try {
-      await token.transfer(accounts[1], 200, { from: accounts[2] });
-    } catch (e) {
-      checkFailureIsExpected(e);
-    }
-    finally {
-      let balanceFirst = await tokenNew.balanceOf(accounts[1]);
-      assert.isTrue(new BigNumber(balanceFirst).equals(new BigNumber(0)));
-
-      let balanceSecond = await tokenNew.balanceOf(accounts[2]);
-      assert.isTrue(new BigNumber(balanceSecond).equals(new BigNumber(200)));
-    }
+    await expectRevert(token.transfer(accounts[1], 200, { from: accounts[2] }));
+
+    let balanceFirst = await tokenNew.balanceOf(accounts[1]);
+    assert.isTrue(new BigNumber(balanceFirst).equals(new BigNumber(0)));
+
+    let balanceSecond = await tokenNew.balanceOf(accounts[2]);
+    assert.isTrue(new BigNumber(balanceSecond).equals(new BigNumber(200)));
   });
 
   it('should fail to transfer on old contract when to account is blacklisted', async function () {
-    await mint(accounts[2], 200);
+    await mint(token, accounts[2], 200, minterAccount);
     let initialBalance = await token.balanceOf(accounts[2]);
     assert.isTrue((new BigNumber(initialBalance)).equals(new BigNumber(200)));
     let dataContractAddress = await token.getDataContractAddress();
@@ -639,22 +595,17 @@
 
     await tokenNew.blacklist(accounts[1], {from: blacklisterAccount});
 
-    try {
-      await token.transfer(accounts[1], 200, { from: accounts[2] });
-    } catch (e) {
-      checkFailureIsExpected(e);
-    }
-    finally {
-      let balanceFirst = await tokenNew.balanceOf(accounts[1]);
-      assert.isTrue(new BigNumber(balanceFirst).equals(new BigNumber(0)));
-
-      let balanceSecond = await tokenNew.balanceOf(accounts[2]);
-      assert.isTrue(new BigNumber(balanceSecond).equals(new BigNumber(200)));
-    }
+    await expectRevert(token.transfer(accounts[1], 200, { from: accounts[2] }));
+
+    let balanceFirst = await tokenNew.balanceOf(accounts[1]);
+    assert.isTrue(new BigNumber(balanceFirst).equals(new BigNumber(0)));
+
+    let balanceSecond = await tokenNew.balanceOf(accounts[2]);
+    assert.isTrue(new BigNumber(balanceSecond).equals(new BigNumber(200)));
   });
 
   it('should fail to transfer using priorContract method when caller is not prior contract', async function () {
-    await mint(accounts[2], 200);
+    await mint(token, accounts[2], 200, minterAccount);
     let initialBalance = await token.balanceOf(accounts[2]);
     assert.isTrue((new BigNumber(initialBalance)).equals(new BigNumber(200)));
     let dataContractAddress = await token.getDataContractAddress();
@@ -669,22 +620,17 @@
 
     await tokenNew.blacklist(accounts[1], {from: blacklisterAccount});
 
-    try {
-      await tokenNew.transferViaPriorContract(accounts[2], accounts[1], 200, { from: accounts[2] });
-    } catch (e) {
-      checkFailureIsExpected(e);
-    }
-    finally {
-      let balanceFirst = await tokenNew.balanceOf(accounts[1]);
-      assert.isTrue(new BigNumber(balanceFirst).equals(new BigNumber(0)));
-
-      let balanceSecond = await tokenNew.balanceOf(accounts[2]);
-      assert.isTrue(new BigNumber(balanceSecond).equals(new BigNumber(200)));
-    }
+    await expectRevert(tokenNew.transferViaPriorContract(accounts[2], accounts[1], 200, { from: accounts[2] }));
+
+    let balanceFirst = await tokenNew.balanceOf(accounts[1]);
+    assert.isTrue(new BigNumber(balanceFirst).equals(new BigNumber(0)));
+
+    let balanceSecond = await tokenNew.balanceOf(accounts[2]);
+    assert.isTrue(new BigNumber(balanceSecond).equals(new BigNumber(200)));
   });
 
     it('should transferFrom on old contract', async function () {
-    await mint(accounts[2], 200);
+    await mint(token, accounts[2], 200, minterAccount);
     let initialBalance = await token.balanceOf(accounts[2]);
     assert.isTrue((new BigNumber(initialBalance)).equals(new BigNumber(200)));
     let dataContractAddress = await token.getDataContractAddress();
@@ -710,7 +656,7 @@
   });
 
   it('should fail to transferFrom on old contract when new contract is paused', async function () {
-    await mint(accounts[2], 200);
+    await mint(token, accounts[2], 200, minterAccount);
     let initialBalance = await token.balanceOf(accounts[2]);
     assert.isTrue((new BigNumber(initialBalance)).equals(new BigNumber(200)));
     let dataContractAddress = await token.getDataContractAddress();
@@ -725,25 +671,20 @@
     await tokenNew.approve(accounts[1], 200, {from: accounts[2]});
     await tokenNew.pause({from: pauserAccount});
 
-    try {
-      await token.transferFrom(accounts[2], accounts[3], 200, { from: accounts[1] });
-    } catch (e) {
-      checkFailureIsExpected(e);
-    }
-    finally {
-      let balanceFirst = await tokenNew.balanceOf(accounts[1]);
-      assert.isTrue(new BigNumber(balanceFirst).equals(new BigNumber(0)));
-
-      let balanceSecond = await tokenNew.balanceOf(accounts[2]);
-      assert.isTrue(new BigNumber(balanceSecond).equals(new BigNumber(200)));
-
-      let balanceThird = await tokenNew.balanceOf(accounts[3]);
-      assert.isTrue(new BigNumber(balanceThird).equals(new BigNumber(0)));
-    }
+    await expectRevert(token.transferFrom(accounts[2], accounts[3], 200, { from: accounts[1] }));
+
+    let balanceFirst = await tokenNew.balanceOf(accounts[1]);
+    assert.isTrue(new BigNumber(balanceFirst).equals(new BigNumber(0)));
+
+    let balanceSecond = await tokenNew.balanceOf(accounts[2]);
+    assert.isTrue(new BigNumber(balanceSecond).equals(new BigNumber(200)));
+
+    let balanceThird = await tokenNew.balanceOf(accounts[3]);
+    assert.isTrue(new BigNumber(balanceThird).equals(new BigNumber(0)));
   });
 
   it('should fail to transferFrom on old contract when from account is blacklisted', async function () {
-    await mint(accounts[2], 200);
+    await mint(token, accounts[2], 200, minterAccount);
     let initialBalance = await token.balanceOf(accounts[2]);
     assert.isTrue((new BigNumber(initialBalance)).equals(new BigNumber(200)));
     let dataContractAddress = await token.getDataContractAddress();
@@ -758,25 +699,20 @@
     await tokenNew.approve(accounts[1], 200, {from: accounts[2]});
     await tokenNew.blacklist(accounts[2], {from: blacklisterAccount});
 
-    try {
-      await token.transferFrom(accounts[2], accounts[3], 200, { from: accounts[1] });
-    } catch (e) {
-      checkFailureIsExpected(e);
-    }
-    finally {
-      let balanceFirst = await tokenNew.balanceOf(accounts[1]);
-      assert.isTrue(new BigNumber(balanceFirst).equals(new BigNumber(0)));
-
-      let balanceSecond = await tokenNew.balanceOf(accounts[2]);
-      assert.isTrue(new BigNumber(balanceSecond).equals(new BigNumber(200)));
-
-      let balanceThird = await tokenNew.balanceOf(accounts[3]);
-      assert.isTrue(new BigNumber(balanceThird).equals(new BigNumber(0)));
-    }
+    await expectRevert(token.transferFrom(accounts[2], accounts[3], 200, { from: accounts[1] }));
+
+    let balanceFirst = await tokenNew.balanceOf(accounts[1]);
+    assert.isTrue(new BigNumber(balanceFirst).equals(new BigNumber(0)));
+
+    let balanceSecond = await tokenNew.balanceOf(accounts[2]);
+    assert.isTrue(new BigNumber(balanceSecond).equals(new BigNumber(200)));
+
+    let balanceThird = await tokenNew.balanceOf(accounts[3]);
+    assert.isTrue(new BigNumber(balanceThird).equals(new BigNumber(0)));
   });
 
   it('should fail to transfer on old contract when to account is blacklisted', async function () {
-    await mint(accounts[2], 200);
+    await mint(token, accounts[2], 200, minterAccount);
     let initialBalance = await token.balanceOf(accounts[2]);
     assert.isTrue((new BigNumber(initialBalance)).equals(new BigNumber(200)));
     let dataContractAddress = await token.getDataContractAddress();
@@ -791,25 +727,20 @@
     await tokenNew.approve(accounts[1], 200, {from: accounts[2]});
     await tokenNew.blacklist(accounts[3], {from: blacklisterAccount});
 
-    try {
-      await token.transferFrom(accounts[2], accounts[3], 200, { from: accounts[1] });
-    } catch (e) {
-      checkFailureIsExpected(e);
-    }
-    finally {
-      let balanceFirst = await tokenNew.balanceOf(accounts[1]);
-      assert.isTrue(new BigNumber(balanceFirst).equals(new BigNumber(0)));
-
-      let balanceSecond = await tokenNew.balanceOf(accounts[2]);
-      assert.isTrue(new BigNumber(balanceSecond).equals(new BigNumber(200)));
-
-      let balanceThird = await tokenNew.balanceOf(accounts[3]);
-      assert.isTrue(new BigNumber(balanceThird).equals(new BigNumber(0)));
-    }
+    await expectRevert(token.transferFrom(accounts[2], accounts[3], 200, { from: accounts[1] }));
+
+    let balanceFirst = await tokenNew.balanceOf(accounts[1]);
+    assert.isTrue(new BigNumber(balanceFirst).equals(new BigNumber(0)));
+
+    let balanceSecond = await tokenNew.balanceOf(accounts[2]);
+    assert.isTrue(new BigNumber(balanceSecond).equals(new BigNumber(200)));
+
+    let balanceThird = await tokenNew.balanceOf(accounts[3]);
+    assert.isTrue(new BigNumber(balanceThird).equals(new BigNumber(0)));
   });
 
   it('should fail to transfer on old contract when sender account is blacklisted', async function () {
-    await mint(accounts[2], 200);
+    await mint(token, accounts[2], 200, minterAccount);
     let initialBalance = await token.balanceOf(accounts[2]);
     assert.isTrue((new BigNumber(initialBalance)).equals(new BigNumber(200)));
     let dataContractAddress = await token.getDataContractAddress();
@@ -824,25 +755,20 @@
     await tokenNew.approve(accounts[1], 200, {from: accounts[2]});
     await tokenNew.blacklist(accounts[1], {from: blacklisterAccount});
 
-    try {
-      await token.transferFrom(accounts[2], accounts[3], 200, { from: accounts[1] });
-    } catch (e) {
-      checkFailureIsExpected(e);
-    }
-    finally {
-      let balanceFirst = await tokenNew.balanceOf(accounts[1]);
-      assert.isTrue(new BigNumber(balanceFirst).equals(new BigNumber(0)));
-
-      let balanceSecond = await tokenNew.balanceOf(accounts[2]);
-      assert.isTrue(new BigNumber(balanceSecond).equals(new BigNumber(200)));
-
-      let balanceThird = await tokenNew.balanceOf(accounts[3]);
-      assert.isTrue(new BigNumber(balanceThird).equals(new BigNumber(0)));
-    }
+    await expectRevert(token.transferFrom(accounts[2], accounts[3], 200, { from: accounts[1] }));
+
+    let balanceFirst = await tokenNew.balanceOf(accounts[1]);
+    assert.isTrue(new BigNumber(balanceFirst).equals(new BigNumber(0)));
+
+    let balanceSecond = await tokenNew.balanceOf(accounts[2]);
+    assert.isTrue(new BigNumber(balanceSecond).equals(new BigNumber(200)));
+
+    let balanceThird = await tokenNew.balanceOf(accounts[3]);
+    assert.isTrue(new BigNumber(balanceThird).equals(new BigNumber(0)));
   });
 
   it('should fail to transferFrom using priorContract method when caller is not prior contract', async function () {
-    await mint(accounts[2], 200);
+    await mint(token, accounts[2], 200, minterAccount);
     let initialBalance = await token.balanceOf(accounts[2]);
     assert.isTrue((new BigNumber(initialBalance)).equals(new BigNumber(200)));
     let dataContractAddress = await token.getDataContractAddress();
@@ -856,21 +782,16 @@
     assert.isTrue((new BigNumber(upgradedBalance)).equals(new BigNumber(200)));
     await tokenNew.approve(accounts[1], 200, {from: accounts[2]});
 
-    try {
-      await tokenNew.transferFromViaPriorContract(accounts[1], accounts[2], accounts[3], 200, { from: accounts[1] });
-    } catch (e) {
-      checkFailureIsExpected(e);
-    }
-    finally {
-      let balanceFirst = await tokenNew.balanceOf(accounts[1]);
-      assert.isTrue(new BigNumber(balanceFirst).equals(new BigNumber(0)));
-
-      let balanceSecond = await tokenNew.balanceOf(accounts[2]);
-      assert.isTrue(new BigNumber(balanceSecond).equals(new BigNumber(200)));
-
-      let balanceThird = await tokenNew.balanceOf(accounts[3]);
-      assert.isTrue(new BigNumber(balanceThird).equals(new BigNumber(0)));
-    }
+    await expectRevert(tokenNew.transferFromViaPriorContract(accounts[1], accounts[2], accounts[3], 200, { from: accounts[1] }));
+
+    let balanceFirst = await tokenNew.balanceOf(accounts[1]);
+    assert.isTrue(new BigNumber(balanceFirst).equals(new BigNumber(0)));
+
+    let balanceSecond = await tokenNew.balanceOf(accounts[2]);
+    assert.isTrue(new BigNumber(balanceSecond).equals(new BigNumber(200)));
+
+    let balanceThird = await tokenNew.balanceOf(accounts[3]);
+    assert.isTrue(new BigNumber(balanceThird).equals(new BigNumber(0)));
   });
 
   /* Comments out increase/decrease approval tests */
@@ -1327,33 +1248,19 @@
     let balance = await tokenNew.balanceOf(accounts[2]);
     assert.isTrue((new BigNumber(balance)).equals(new BigNumber(400)));
 
-<<<<<<< HEAD
-    try {
-      await token.mint(accounts[2], 200, { from: minterAccount });
-      assert.fail();
-    } catch (e) {
-      checkFailureIsExpected(e);
-    } finally {
-      let balance1 = await tokenNew.balanceOf(accounts[2]);
-      assert.isTrue((new BigNumber(balance)).equals(new BigNumber(400)));
-      let balance2 = await token.balanceOf(accounts[2]);
-      assert.isTrue((new BigNumber(balance)).equals(new BigNumber(400)));
-    }
-=======
     await expectRevert(token.mint(accounts[2], 200, { from: minterAccount }));
 
     let balance1 = await tokenNew.balanceOf(accounts[2]);
-    assert.isTrue((new BigNumber(balance)).equals(new BigNumber(400)));
+    assert.isTrue((new BigNumber(balance1)).equals(new BigNumber(400)));
     let balance2 = await token.balanceOf(accounts[2]);
-    assert.isTrue((new BigNumber(balance)).equals(new BigNumber(400)));
-
-    await expectRevert(token.transfer(accounts[7], 200, { from: accounts[2] }));
+    assert.isTrue((new BigNumber(balance2)).equals(new BigNumber(400)));
+
+    token.transfer(accounts[7], 200, { from: accounts[2] });
 
     balance1 = await tokenNew.balanceOf(accounts[2]);
-    assert.isTrue((new BigNumber(balance)).equals(new BigNumber(400)));
+    assert.isTrue((new BigNumber(balance1)).equals(new BigNumber(200)));
     balance2 = await token.balanceOf(accounts[2]);
-    assert.isTrue((new BigNumber(balance)).equals(new BigNumber(400)));
->>>>>>> cd387dff
+    assert.isTrue((new BigNumber(balance2)).equals(new BigNumber(200)));
   });
 
   it('should fail to upgrade twice', async function () {
@@ -1374,20 +1281,9 @@
     let balance = await tokenNew.balanceOf(accounts[2]);
     assert.isTrue((new BigNumber(balance)).equals(new BigNumber(400)));
 
-<<<<<<< HEAD
-
     let tokenNewSecond = await UpgradedFiatToken.new(dataContractAddress, token.address, name, symbol, currency, decimals, masterMinterAccount, pauserAccount, blacklisterAccount, upgraderAccount, roleAddressChangerAccount);
-    try {
-      await token.upgrade(tokenNewSecond.address, { from: upgraderAccount });
-      assert.fail();
-    } catch (e) {
-      checkFailureIsExpected(e);
-    }
-=======
-    let tokenNewSecond = await FiatToken.new(dataContractAddress, name, symbol, currency, decimals, masterMinterAccount, pauserAccount, blacklisterAccount, upgraderAccount, roleAddressChangerAccount);
     
     await expectRevert(token.upgrade(tokenNewSecond.address, { from: upgraderAccount }));
->>>>>>> cd387dff
   });
 
   it('should updateRoleAddress for masterMinter', async function () {
